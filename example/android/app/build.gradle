def localProperties = new Properties()
def localPropertiesFile = rootProject.file('local.properties')
if (localPropertiesFile.exists()) {
    localPropertiesFile.withInputStream { stream ->
        localProperties.load(stream)
    }
}

def flutterRoot = localProperties.getProperty('flutter.sdk')
if (flutterRoot == null) {
    throw new GradleException("Flutter SDK not found. Define location with flutter.sdk in the local.properties file.")
}

apply plugin: 'com.android.application'
apply from: "$flutterRoot/packages/flutter_tools/gradle/flutter.gradle"

android {
    compileSdkVersion 28
<<<<<<< HEAD
    
=======

>>>>>>> eb0cf9cd
    lintOptions {
        disable 'InvalidPackage'
    }

    defaultConfig {
        // TODO: Specify your own unique Application ID (https://developer.android.com/studio/build/application-id.html).
        applicationId "me.jpryan.example"
        minSdkVersion 16
        targetSdkVersion 28
        versionCode 1
        versionName "1.0"
        testInstrumentationRunner "android.support.test.runner.AndroidJUnitRunner"
    }

    buildTypes {
        release {
            // TODO: Add your own signing config for the release build.
            // Signing with the debug keys for now, so `flutter run --release` works.
            signingConfig signingConfigs.debug
        }
    }
}

flutter {
    source '../..'
}

dependencies {
    androidTestCompile 'com.android.support:support-annotations:25.4.0'
    androidTestCompile 'com.android.support.test:runner:0.5'
    androidTestCompile 'com.android.support.test:rules:0.5'
}<|MERGE_RESOLUTION|>--- conflicted
+++ resolved
@@ -16,18 +16,14 @@
 
 android {
     compileSdkVersion 28
-<<<<<<< HEAD
-    
-=======
 
->>>>>>> eb0cf9cd
     lintOptions {
         disable 'InvalidPackage'
     }
 
     defaultConfig {
         // TODO: Specify your own unique Application ID (https://developer.android.com/studio/build/application-id.html).
-        applicationId "me.jpryan.example"
+        applicationId "com.johnpryan.leafletflutterexample"
         minSdkVersion 16
         targetSdkVersion 28
         versionCode 1
