library flutter_map;

import 'dart:async';
import 'dart:math';

import 'package:flutter/widgets.dart';
import 'package:flutter_map/flutter_map.dart';
import 'package:flutter_map/src/geo/crs/crs.dart';
import 'package:flutter_map/src/gestures/interactive_flag.dart';
import 'package:flutter_map/src/gestures/map_events.dart';
import 'package:flutter_map/src/gestures/multi_finger_gesture.dart';
import 'package:flutter_map/src/map/flutter_map_state.dart';
import 'package:flutter_map/src/map/map.dart';
import 'package:flutter_map/src/plugins/plugin.dart';
import 'package:latlong2/latlong.dart';
import 'package:positioned_tap_detector_2/positioned_tap_detector_2.dart';

export 'package:flutter_map/src/core/center_zoom.dart';
export 'package:flutter_map/src/core/point.dart';
export 'package:flutter_map/src/geo/crs/crs.dart';
export 'package:flutter_map/src/geo/latlng_bounds.dart';
export 'package:flutter_map/src/gestures/interactive_flag.dart';
export 'package:flutter_map/src/gestures/map_events.dart';
export 'package:flutter_map/src/gestures/multi_finger_gesture.dart';
export 'package:flutter_map/src/layer/circle_layer.dart';
export 'package:flutter_map/src/layer/group_layer.dart';
export 'package:flutter_map/src/layer/layer.dart';
export 'package:flutter_map/src/layer/marker_layer.dart';
export 'package:flutter_map/src/layer/overlay_image_layer.dart';
export 'package:flutter_map/src/layer/polygon_layer.dart';
export 'package:flutter_map/src/layer/polyline_layer.dart';
export 'package:flutter_map/src/layer/tile_builder/tile_builder.dart';
export 'package:flutter_map/src/layer/tile_layer.dart';
export 'package:flutter_map/src/layer/tile_provider/tile_provider.dart';
export 'package:flutter_map/src/plugins/plugin.dart';

/// Renders a map composed of a list of layers powered by [LayerOptions].
///
/// Use a [MapController] to interact programmatically with the map.
///
/// Through [MapOptions] map's callbacks and properties can be defined.
class FlutterMap extends StatefulWidget {
  /// A set of layers' options to used to create the layers on the map.
  ///
  /// Usually a list of [TileLayerOptions], [MarkerLayerOptions] and
  /// [PolylineLayerOptions].
  ///
  /// These layers will render above [children]
  final List<LayerOptions> layers;

  /// These layers won't be rotated.
  /// Usually these are plugins which are floating above [layers]
  ///
  /// These layers will render above [nonRotatedChildren]
  final List<LayerOptions> nonRotatedLayers;

  /// A set of layers' widgets to used to create the layers on the map.
  final List<Widget> children;

  /// These layers won't be rotated.
  ///
  /// These layers will render above [layers]
  final List<Widget> nonRotatedChildren;

  /// [MapOptions] to create a [MapState] with.
  ///
  /// This property must not be null.
  final MapOptions options;

  /// A [MapController], used to control the map.
  final MapControllerImpl? _mapController;

  FlutterMap({
    Key? key,
    required this.options,
    this.layers = const [],
    this.nonRotatedLayers = const [],
    this.children = const [],
    this.nonRotatedChildren = const [],
    MapController? mapController,
  })  : _mapController = mapController as MapControllerImpl?,
        super(key: key);

  @override
  FlutterMapState createState() => FlutterMapState(_mapController);
}

/// Controller to programmatically interact with [FlutterMap].
///
/// It allows for map movement through [move], rotation through [rotate]
/// and to fit the map bounds with [fitBounds].
///
/// It also provides current map properties.
abstract class MapController {
  /// Moves the map to a specific location and zoom level
  ///
  /// Optionally provide [id] attribute and if you listen to [mapEventStream]
  /// later a [MapEventMove] event will be emitted (if move was success) with
  /// same [id] attribute. Event's source attribute will be
  /// [MapEventSource.mapController].
  ///
  /// returns `true` if move was success (for example it won't be success if
  /// navigating to same place with same zoom or if center is out of bounds and
  /// [MapOptions.slideOnBoundaries] isn't enabled)
  bool move(LatLng center, double zoom, {String? id});

  /// Sets the map rotation to a certain degrees angle (in decimal).
  ///
  /// Optionally provide [id] attribute and if you listen to [mapEventStream]
  /// later a [MapEventRotate] event will be emitted (if rotate was success)
  /// with same [id] attribute. Event's source attribute will be
  /// [MapEventSource.mapController].
  ///
  /// returns `true` if rotate was success (it won't be success if rotate is
  /// same as the old rotate)
  bool rotate(double degree, {String? id});

  /// Calls [move] and [rotate] together however layers will rebuild just once
  /// instead of twice
  MoveAndRotateResult moveAndRotate(LatLng center, double zoom, double degree,
      {String? id});

  /// Fits the map bounds. Optional constraints can be defined
  /// through the [options] parameter.
  void fitBounds(LatLngBounds bounds, {FitBoundsOptions? options});

  /// Calcs the new center and zoom for the map bounds. Optional constraints can be defined
  /// through the [options] parameter.
  CenterZoom centerZoomFitBounds(LatLngBounds bounds,
      {FitBoundsOptions? options});

  Future<Null> get onReady;

  LatLng get center;

  LatLngBounds? get bounds;

  double get zoom;

  double get rotation;

  Stream<MapEvent> get mapEventStream;

  factory MapController() => MapControllerImpl();
}

typedef TapCallback = void Function(TapPosition tapPosition, LatLng point);
typedef LongPressCallback = void Function(
    TapPosition tapPosition, LatLng point);
typedef PositionCallback = void Function(MapPosition position, bool hasGesture);
typedef MapCreatedCallback = void Function(MapController mapController);

/// Allows you to provide your map's starting properties for [zoom], [rotation]
/// and [center]. Alternatively you can provide [bounds] instead of [center].
/// If both, [center] and [bounds] are provided, bounds will take preference
/// over [center].
/// Zoom, pan boundary and interactivity constraints can be specified here too.
///
/// Callbacks for [onTap], [onLongPress] and [onPositionChanged] can be
/// registered here.
///
/// Through [crs] the Coordinate Reference System can be
/// defined, it defaults to [Epsg3857].
///
/// Checks if a coordinate is outside of the map's
/// defined boundaries.
///
/// If you download offline tiles dynamically, you can set [adaptiveBoundaries]
/// to true (make sure to pass [screenSize] and an external [controller]), which
/// will enforce panning/zooming to ensure there is never a need to display
/// tiles outside the boundaries set by [swPanBoundary] and [nePanBoundary].
class MapOptions {
  final Crs crs;
  final double zoom;
  final double rotation;

  /// Prints multi finger gesture winner Helps to fine adjust
  /// [rotationThreshold] and [pinchZoomThreshold] and [pinchMoveThreshold]
  /// Note: only takes effect if [enableMultiFingerGestureRace] is true
  final bool debugMultiFingerGestureWinner;

  /// If true then [rotationThreshold] and [pinchZoomThreshold] and
  /// [pinchMoveThreshold] will race If multiple gestures win at the same time
  /// then precedence: [pinchZoomWinGestures] > [rotationWinGestures] >
  /// [pinchMoveWinGestures]
  final bool enableMultiFingerGestureRace;

  /// Rotation threshold in degree default is 20.0 Map starts to rotate when
  /// [rotationThreshold] has been achieved or another multi finger gesture wins
  /// which allows [MultiFingerGesture.rotate] Note: if [interactiveFlags]
  /// doesn't contain [InteractiveFlag.rotate] or [enableMultiFingerGestureRace]
  /// is false then rotate cannot win
  final double rotationThreshold;

  /// When [rotationThreshold] wins over [pinchZoomThreshold] and
  /// [pinchMoveThreshold] then [rotationWinGestures] gestures will be used. By
  /// default only [MultiFingerGesture.rotate] gesture will take effect see
  /// [MultiFingerGesture] for custom settings
  final int rotationWinGestures;

  /// Pinch Zoom threshold default is 0.5 Map starts to zoom when
  /// [pinchZoomThreshold] has been achieved or another multi finger gesture
  /// wins which allows [MultiFingerGesture.pinchZoom] Note: if
  /// [interactiveFlags] doesn't contain [InteractiveFlag.pinchZoom] or
  /// [enableMultiFingerGestureRace] is false then zoom cannot win
  final double pinchZoomThreshold;

  /// When [pinchZoomThreshold] wins over [rotationThreshold] and
  /// [pinchMoveThreshold] then [pinchZoomWinGestures] gestures will be used. By
  /// default [MultiFingerGesture.pinchZoom] and [MultiFingerGesture.pinchMove]
  /// gestures will take effect see [MultiFingerGesture] for custom settings
  final int pinchZoomWinGestures;

  /// Pinch Move threshold default is 40.0 (note: this doesn't take any effect
  /// on drag) Map starts to move when [pinchMoveThreshold] has been achieved or
  /// another multi finger gesture wins which allows
  /// [MultiFingerGesture.pinchMove] Note: if [interactiveFlags] doesn't contain
  /// [InteractiveFlag.pinchMove] or [enableMultiFingerGestureRace] is false
  /// then pinch move cannot win
  final double pinchMoveThreshold;

  /// When [pinchMoveThreshold] wins over [rotationThreshold] and
  /// [pinchZoomThreshold] then [pinchMoveWinGestures] gestures will be used. By
  /// default [MultiFingerGesture.pinchMove] and [MultiFingerGesture.pinchZoom]
  /// gestures will take effect see [MultiFingerGesture] for custom settings
  final int pinchMoveWinGestures;

<<<<<<< HEAD
  /// If true then the map will scroll when the user uses the scroll wheel on
  /// his mouse. This is supported on web and desktop, but might also work well
  /// on Android. A [Listener] is used to capture the onPointerSignal events.
  final bool enableScrollWheel;

  final double minZoom;
  final double maxZoom;
  @deprecated
  final bool debug; // TODO no usage outside of constructor. Marked for removal?
  @Deprecated('use interactiveFlags instead')
  final bool interactive;
=======
  final double? minZoom;
  final double? maxZoom;
>>>>>>> 087dbb1f

  /// see [InteractiveFlag] for custom settings
  final int interactiveFlags;

  final bool allowPanning;
  final bool allowPanningOnScrollingParent;

  final TapCallback? onTap;
  final LongPressCallback? onLongPress;
  final PositionCallback? onPositionChanged;
  final MapCreatedCallback? onMapCreated;
  final List<MapPlugin> plugins;
  final bool slideOnBoundaries;
  final Size? screenSize;
  final bool adaptiveBoundaries;
  final MapController? controller;
  final LatLng center;
  final LatLngBounds? bounds;
  final FitBoundsOptions boundsOptions;
  final LatLng? swPanBoundary;
  final LatLng? nePanBoundary;

  _SafeArea? _safeAreaCache;
  double? _safeAreaZoom;

  MapOptions({
    this.allowPanningOnScrollingParent = true,
    this.crs = const Epsg3857(),
    LatLng? center,
    this.bounds,
    this.boundsOptions = const FitBoundsOptions(),
    this.zoom = 13.0,
    this.rotation = 0.0,
    this.debugMultiFingerGestureWinner = false,
    this.enableMultiFingerGestureRace = false,
    this.rotationThreshold = 20.0,
    this.rotationWinGestures = MultiFingerGesture.rotate,
    this.pinchZoomThreshold = 0.5,
    this.pinchZoomWinGestures =
        MultiFingerGesture.pinchZoom | MultiFingerGesture.pinchMove,
    this.pinchMoveThreshold = 40.0,
    this.pinchMoveWinGestures =
        MultiFingerGesture.pinchZoom | MultiFingerGesture.pinchMove,
    this.enableScrollWheel = true,
    this.minZoom,
    this.maxZoom,
    this.interactiveFlags = InteractiveFlag.all,
    this.allowPanning = true,
    this.onTap,
    this.onLongPress,
    this.onPositionChanged,
    this.onMapCreated,
    this.plugins = const [],
    this.slideOnBoundaries = false,
    this.adaptiveBoundaries = false,
    this.screenSize,
    this.controller,
    this.swPanBoundary,
    this.nePanBoundary,
  })  : center = center ?? LatLng(50.5, 30.51),
        assert(rotationThreshold >= 0.0),
        assert(pinchZoomThreshold >= 0.0),
        assert(pinchMoveThreshold >= 0.0) {
    _safeAreaZoom = zoom;
    assert(slideOnBoundaries ||
        !isOutOfBounds(center)); //You cannot start outside pan boundary
    assert(!adaptiveBoundaries || screenSize != null,
        'screenSize must be set in order to enable adaptive boundaries.');
    assert(!adaptiveBoundaries || controller != null,
        'controller must be set in order to enable adaptive boundaries.');
  }

  //if there is a pan boundary, do not cross
  bool isOutOfBounds(LatLng? center) {
    if (adaptiveBoundaries) {
      return !_safeArea!.contains(center);
    }
    if (swPanBoundary != null && nePanBoundary != null) {
      if (center == null) {
        return true;
      } else if (center.latitude < swPanBoundary!.latitude ||
          center.latitude > nePanBoundary!.latitude) {
        return true;
      } else if (center.longitude < swPanBoundary!.longitude ||
          center.longitude > nePanBoundary!.longitude) {
        return true;
      }
    }
    return false;
  }

  LatLng containPoint(LatLng point, LatLng fallback) {
    if (adaptiveBoundaries) {
      return _safeArea!.containPoint(point, fallback);
    } else {
      return LatLng(
        point.latitude.clamp(swPanBoundary!.latitude, nePanBoundary!.latitude),
        point.longitude
            .clamp(swPanBoundary!.longitude, nePanBoundary!.longitude),
      );
    }
  }

  _SafeArea? get _safeArea {
    final controllerZoom = _getControllerZoom();
    if (controllerZoom != _safeAreaZoom || _safeAreaCache == null) {
      _safeAreaZoom = controllerZoom;
      final halfScreenHeight = _calculateScreenHeightInDegrees() / 2;
      final halfScreenWidth = _calculateScreenWidthInDegrees() / 2;
      final southWestLatitude = swPanBoundary!.latitude + halfScreenHeight;
      final southWestLongitude = swPanBoundary!.longitude + halfScreenWidth;
      final northEastLatitude = nePanBoundary!.latitude - halfScreenHeight;
      final northEastLongitude = nePanBoundary!.longitude - halfScreenWidth;
      _safeAreaCache = _SafeArea(
        LatLng(
          southWestLatitude,
          southWestLongitude,
        ),
        LatLng(
          northEastLatitude,
          northEastLongitude,
        ),
      );
    }
    return _safeAreaCache;
  }

  double _calculateScreenWidthInDegrees() {
    final zoom = _getControllerZoom();
    final degreesPerPixel = 360 / pow(2, zoom + 8);
    return screenSize!.width * degreesPerPixel;
  }

  double _calculateScreenHeightInDegrees() =>
      screenSize!.height * 170.102258 / pow(2, _getControllerZoom() + 8);

  double _getControllerZoom() => controller!.zoom;
}

class FitBoundsOptions {
  final EdgeInsets padding;
  final double maxZoom;
  final double? zoom;
  final bool inside;

  const FitBoundsOptions({
    this.padding = const EdgeInsets.all(0.0),
    this.maxZoom = 17.0,
    this.zoom,
    this.inside = false,
  });
}

/// Position's type for [PositionCallback].
class MapPosition {
  final LatLng? center;
  final LatLngBounds? bounds;
  final double? zoom;
  final bool hasGesture;

  MapPosition({this.center, this.bounds, this.zoom, this.hasGesture = false});

  @override
  int get hashCode => center.hashCode + bounds.hashCode + zoom.hashCode;

  @override
  bool operator ==(Object other) =>
      other is MapPosition &&
      other.center == center &&
      other.bounds == bounds &&
      other.zoom == zoom;
}

class _SafeArea {
  final LatLngBounds bounds;
  final bool isLatitudeBlocked;
  final bool isLongitudeBlocked;

  _SafeArea(LatLng southWest, LatLng northEast)
      : bounds = LatLngBounds(southWest, northEast),
        isLatitudeBlocked = southWest.latitude > northEast.latitude,
        isLongitudeBlocked = southWest.longitude > northEast.longitude;

  bool contains(point) =>
      isLatitudeBlocked || isLongitudeBlocked ? false : bounds.contains(point);

  LatLng containPoint(LatLng point, LatLng fallback) => LatLng(
        isLatitudeBlocked
            ? fallback.latitude
            : point.latitude.clamp(bounds.south, bounds.north),
        isLongitudeBlocked
            ? fallback.longitude
            : point.longitude.clamp(bounds.west, bounds.east),
      );
}

class MoveAndRotateResult {
  final bool moveSuccess;
  final bool rotateSuccess;

  MoveAndRotateResult(this.moveSuccess, this.rotateSuccess);
}<|MERGE_RESOLUTION|>--- conflicted
+++ resolved
@@ -225,22 +225,13 @@
   /// gestures will take effect see [MultiFingerGesture] for custom settings
   final int pinchMoveWinGestures;
 
-<<<<<<< HEAD
   /// If true then the map will scroll when the user uses the scroll wheel on
   /// his mouse. This is supported on web and desktop, but might also work well
   /// on Android. A [Listener] is used to capture the onPointerSignal events.
   final bool enableScrollWheel;
 
-  final double minZoom;
-  final double maxZoom;
-  @deprecated
-  final bool debug; // TODO no usage outside of constructor. Marked for removal?
-  @Deprecated('use interactiveFlags instead')
-  final bool interactive;
-=======
   final double? minZoom;
   final double? maxZoom;
->>>>>>> 087dbb1f
 
   /// see [InteractiveFlag] for custom settings
   final int interactiveFlags;
