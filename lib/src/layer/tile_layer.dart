--- conflicted
+++ resolved
@@ -146,23 +146,29 @@
   ///
   final Map<String, String> additionalOptions;
 
-<<<<<<< HEAD
-  /// Tiles will not update more than once every `updateInterval` milliseconds
-  /// (default 200) when panning.
-  /// It can be 0 (but it will calculating for loading tiles every frame when panning / zooming, flutter is fast)
-=======
   /// Tiles will not update more than once every `updateInterval`
   /// (default 200 milliseconds) when panning.
   /// It can be null (but it will calculating for loading tiles every frame when panning / zooming, flutter is fast)
->>>>>>> 381afd01
   /// This can save some fps and even bandwidth
   /// (ie. when fast panning / animating between long distances in short time)
   final Duration updateInterval;
 
   /// Tiles fade in duration in milliseconds (default 100),
-<<<<<<< HEAD
-  /// Use 0 to avoid fade in
+  /// it can be null to avoid fade in
   final Duration tileFadeInDuration;
+
+  /// Opacity start value when Tile starts fade in (0.0 - 1.0)
+  /// Takes effect if `tileFadeInDuration` is not null
+  final double tileFadeInStart;
+
+  /// Opacity start value when an exists Tile starts fade in with different Url (0.0 - 1.0)
+  /// Takes effect when `tileFadeInDuration` is not null and if `overrideTilesWhenUrlChanges` if true
+  final double tileFadeInStartWhenOverride;
+
+  /// `false`: current Tiles will be first dropped and then reload via new url (default)
+  /// `true`: current Tiles will be visible until new ones aren't loaded (new Tiles are loaded independently)
+  /// @see https://github.com/johnpryan/flutter_map/issues/583
+  final bool overrideTilesWhenUrlChanges;
 
   /// If `true`, it will request four tiles of half the specified size and a
   /// bigger zoom level in place of one to utilize the high resolution.
@@ -207,66 +213,19 @@
     // Tiles fade in duration in milliseconds (default 100),
     // it can 0 to avoid fade in
     int tileFadeInDuration = 100,
+    this.tileFadeInStart = 0.0,
+    this.tileFadeInStartWhenOverride = 0.0,
+    this.overrideTilesWhenUrlChanges = false,
     this.retinaMode = false,
     rebuild,
   })  : updateInterval =
-=======
-  /// it can be null to avoid fade in
-  final Duration tileFadeInDuration;
-
-  /// Opacity start value when Tile starts fade in (0.0 - 1.0)
-  /// Takes effect if `tileFadeInDuration` is not null
-  final double tileFadeInStart;
-
-  /// Opacity start value when an exists Tile starts fade in with different Url (0.0 - 1.0)
-  /// Takes effect when `tileFadeInDuration` is not null and if `overrideTilesWhenUrlChanges` if true
-  final double tileFadeInStartWhenOverride;
-
-  /// `false`: current Tiles will be first dropped and then reload via new url (default)
-  /// `true`: current Tiles will be visible until new ones aren't loaded (new Tiles are loaded independently)
-  /// @see https://github.com/johnpryan/flutter_map/issues/583
-  final bool overrideTilesWhenUrlChanges;
-
-  TileLayerOptions(
-      {this.urlTemplate,
-      this.tileSize = 256.0,
-      this.minZoom = 0.0,
-      this.maxZoom = 18.0,
-      this.minNativeZoom,
-      this.maxNativeZoom,
-      this.zoomReverse = false,
-      this.zoomOffset = 0.0,
-      this.additionalOptions = const <String, String>{},
-      this.subdomains = const <String>[],
-      this.keepBuffer = 2,
-      this.backgroundColor = const Color(0xFFE0E0E0),
-      this.placeholderImage,
-      this.errorImage,
-      this.tileProvider = const CachedNetworkTileProvider(),
-      this.tms = false,
-      // ignore: avoid_init_to_null
-      this.wmsOptions = null,
-      this.opacity = 1.0,
-      // Tiles will not update more than once every `updateInterval` milliseconds
-      // (default 200) when panning.
-      // It can be 0 (but it will calculating for loading tiles every frame when panning / zooming, flutter is fast)
-      // This can save some fps and even bandwidth
-      // (ie. when fast panning / animating between long distances in short time)
-      int updateInterval = 200,
-      // Tiles fade in duration in milliseconds (default 100),
-      // it can 0 to avoid fade in
-      int tileFadeInDuration = 100,
-      this.tileFadeInStart = 0.0,
-      this.tileFadeInStartWhenOverride = 0.0,
-      this.overrideTilesWhenUrlChanges = false,
-      rebuild})
-      : updateInterval =
->>>>>>> 381afd01
             updateInterval <= 0 ? null : Duration(milliseconds: updateInterval),
         tileFadeInDuration = tileFadeInDuration <= 0
             ? null
             : Duration(milliseconds: tileFadeInDuration),
-<<<<<<< HEAD
+        assert(tileFadeInStart >= 0.0 && tileFadeInStart <= 1.0),
+        assert(tileFadeInStartWhenOverride >= 0.0 &&
+            tileFadeInStartWhenOverride <= 1.0),
         maxZoom =
             wmsOptions == null && retinaMode && maxZoom > 0.0 && !zoomReverse
                 ? maxZoom - 1.0
@@ -281,11 +240,6 @@
         tileSize = wmsOptions == null && retinaMode && maxZoom > 0.0
             ? (tileSize / 2.0).floorToDouble()
             : tileSize,
-=======
-        assert(tileFadeInStart >= 0.0 && tileFadeInStart <= 1.0),
-        assert(tileFadeInStartWhenOverride >= 0.0 &&
-            tileFadeInStartWhenOverride <= 1.0),
->>>>>>> 381afd01
         super(rebuild: rebuild);
 }
 
@@ -429,17 +383,15 @@
       reloadTiles = true;
     }
 
+    if (oldWidget.options.retinaMode != options.retinaMode) {
+      reloadTiles = true;
+    }
+
     if (oldWidget.options.updateInterval != options.updateInterval) {
       _throttleUpdate?.close();
       _initThrottleUpdate();
     }
 
-<<<<<<< HEAD
-    if (oldWidget.options.retinaMode != options.retinaMode) {
-      // retinaMode has been changed drop all Tiles and reload them.
-      // Note: tileSize is changed too so reloadTiles should be `true` at this point
-      reloadTiles = true;
-=======
     if (!reloadTiles) {
       final oldUrl = oldWidget.options.wmsOptions?._encodedBaseUrl ??
           oldWidget.options.urlTemplate;
@@ -455,7 +407,6 @@
           reloadTiles = true;
         }
       }
->>>>>>> 381afd01
     }
 
     if (reloadTiles) {
