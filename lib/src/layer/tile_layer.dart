import 'dart:async';
import 'dart:math' as math;

import 'package:flutter/material.dart';
import 'package:flutter/widgets.dart';
import 'package:flutter_map/src/core/bounds.dart';
import 'package:flutter_map/src/core/point.dart';
import 'package:flutter_map/src/core/util.dart' as util;
import 'package:flutter_map/src/geo/crs/crs.dart';
import 'package:flutter_map/src/layer/tile_provider/tile_provider.dart';
import 'package:flutter_map/src/map/map.dart';
import 'package:latlong/latlong.dart';
import 'package:tuple/tuple.dart';

import 'layer.dart';

typedef ErrorTileCallBack = void Function(Tile tile, dynamic error);

/// Describes the needed properties to create a tile-based layer.
/// A tile is an image bound to a specific geographical position.
class TileLayerOptions extends LayerOptions {
  /// Defines the structure to create the URLs for the tiles.
  /// `{s}` means one of the available subdomains (can be omitted)
  /// `{z}` zoom level
  /// `{x}` and `{y}` — tile coordinates
  /// `{r}` can be used to add "&commat;2x" to the URL to load retina tiles (can be omitted)
  ///
  /// Example:
  ///
  /// https://{s}.tile.openstreetmap.org/{z}/{x}/{y}.png
  ///
  /// Is translated to this:
  ///
  /// https://a.tile.openstreetmap.org/12/2177/1259.png
  final String urlTemplate;

  /// If `true`, inverses Y axis numbering for tiles (turn this on for
  /// [TMS](https://en.wikipedia.org/wiki/Tile_Map_Service) services).
  final bool tms;

  /// If not `null`, then tiles will pull's WMS protocol requests
  final WMSTileLayerOptions wmsOptions;

  /// Size for the tile.
  /// Default is 256
  final double tileSize;

  // The minimum zoom level down to which this layer will be
  // displayed (inclusive).
  final double minZoom;

  /// The maximum zoom level up to which this layer will be
  /// displayed (inclusive).
  /// In most tile providers goes from 0 to 19.
  final double maxZoom;

  /// Minimum zoom number the tile source has available. If it is specified,
  /// the tiles on all zoom levels lower than minNativeZoom will be loaded
  /// from minNativeZoom level and auto-scaled.
  final double minNativeZoom;

  /// Maximum zoom number the tile source has available. If it is specified,
  /// the tiles on all zoom levels higher than maxNativeZoom will be loaded
  /// from maxNativeZoom level and auto-scaled.
  final double maxNativeZoom;

  /// If set to true, the zoom number used in tile URLs will be reversed (`maxZoom - zoom` instead of `zoom`)
  final bool zoomReverse;

  /// The zoom number used in tile URLs will be offset with this value.
  final double zoomOffset;

  /// List of subdomains for the URL.
  ///
  /// Example:
  ///
  /// Subdomains = {a,b,c}
  ///
  /// and the URL is as follows:
  ///
  /// https://{s}.tile.openstreetmap.org/{z}/{x}/{y}.png
  ///
  /// then:
  ///
  /// https://a.tile.openstreetmap.org/{z}/{x}/{y}.png
  /// https://b.tile.openstreetmap.org/{z}/{x}/{y}.png
  /// https://c.tile.openstreetmap.org/{z}/{x}/{y}.png
  final List<String> subdomains;

  /// Color shown behind the tiles.
  final Color backgroundColor;

<<<<<<< HEAD
  /// ColorFilter for the tiles to implement grayscale or similar effects.
  /// https://api.flutter.dev/flutter/dart-ui/ColorFilter/ColorFilter.matrix.html
  final ColorFilter colorFilter;

  ///Opacity of the rendered tile
=======
  /// Opacity of the rendered tile
>>>>>>> 3577fb28
  final double opacity;

  /// Provider to load the tiles. The default is CachedNetworkTileProvider,
  /// which loads tile images from network and caches them offline.
  ///
  /// If you don't want to cache the tiles, use NetworkTileProvider instead.
  ///
  /// In order to use images from the asset folder set this option to
  /// AssetTileProvider() Note that it requires the urlTemplate to target
  /// assets, for example:
  ///
  /// ```dart
  /// urlTemplate: "assets/map/anholt_osmbright/{z}/{x}/{y}.png",
  /// ```
  ///
  /// In order to use images from the filesystem set this option to
  /// FileTileProvider() Note that it requires the urlTemplate to target the
  /// file system, for example:
  ///
  /// ```dart
  /// urlTemplate: "/storage/emulated/0/tiles/some_place/{z}/{x}/{y}.png",
  /// ```
  ///
  /// Furthermore you create your custom implementation by subclassing
  /// TileProvider
  ///
  final TileProvider tileProvider;

  /// When panning the map, keep this many rows and columns of tiles before
  /// unloading them.
  final int keepBuffer;

  /// Placeholder to show until tile images are fetched by the provider.
  final ImageProvider placeholderImage;

  /// Tile image to show in place of the tile that failed to load.
  final ImageProvider errorImage;

  /// Static informations that should replace placeholders in the [urlTemplate].
  /// Applying API keys is a good example on how to use this parameter.
  ///
  /// Example:
  ///
  /// ```dart
  ///
  /// TileLayerOptions(
  ///     urlTemplate: "https://api.tiles.mapbox.com/v4/"
  ///                  "{id}/{z}/{x}/{y}{r}.png?access_token={accessToken}",
  ///     additionalOptions: {
  ///         'accessToken': '<PUT_ACCESS_TOKEN_HERE>',
  ///          'id': 'mapbox.streets',
  ///     },
  /// ),
  /// ```
  ///
  final Map<String, String> additionalOptions;

  /// Tiles will not update more than once every `updateInterval`
  /// (default 200 milliseconds) when panning.
  /// It can be null (but it will calculating for loading tiles every frame when panning / zooming, flutter is fast)
  /// This can save some fps and even bandwidth
  /// (ie. when fast panning / animating between long distances in short time)
  final Duration updateInterval;

  /// Tiles fade in duration in milliseconds (default 100),
  /// it can be null to avoid fade in
  final Duration tileFadeInDuration;

<<<<<<< HEAD
  TileLayerOptions(
      {this.urlTemplate,
      this.tileSize = 256.0,
      this.minZoom = 0.0,
      this.maxZoom = 18.0,
      this.minNativeZoom,
      this.maxNativeZoom,
      this.zoomReverse = false,
      this.zoomOffset = 0.0,
      this.additionalOptions = const <String, String>{},
      this.subdomains = const <String>[],
      this.keepBuffer = 2,
      this.backgroundColor = const Color(0xFFE0E0E0),
      this.placeholderImage,
      this.errorImage,
      this.tileProvider = const CachedNetworkTileProvider(),
      this.tms = false,
      // ignore: avoid_init_to_null
      this.wmsOptions = null,
      this.colorFilter = null,
      this.opacity = 1.0,
      // Tiles will not update more than once every `updateInterval` milliseconds
      // (default 200) when panning.
      // It can be 0 (but it will calculating for loading tiles every frame when panning / zooming, flutter is fast)
      // This can save some fps and even bandwidth
      // (ie. when fast panning / animating between long distances in short time)
      int updateInterval = 200,
      // Tiles fade in duration in milliseconds (default 100),
      // it can 0 to avoid fade in
      int tileFadeInDuration = 100,
      rebuild})
      : updateInterval =
=======
  /// Opacity start value when Tile starts fade in (0.0 - 1.0)
  /// Takes effect if `tileFadeInDuration` is not null
  final double tileFadeInStart;

  /// Opacity start value when an exists Tile starts fade in with different Url (0.0 - 1.0)
  /// Takes effect when `tileFadeInDuration` is not null and if `overrideTilesWhenUrlChanges` if true
  final double tileFadeInStartWhenOverride;

  /// `false`: current Tiles will be first dropped and then reload via new url (default)
  /// `true`: current Tiles will be visible until new ones aren't loaded (new Tiles are loaded independently)
  /// @see https://github.com/johnpryan/flutter_map/issues/583
  final bool overrideTilesWhenUrlChanges;

  /// If `true`, it will request four tiles of half the specified size and a
  /// bigger zoom level in place of one to utilize the high resolution.
  ///
  /// If `true` then MapOptions's `maxZoom` should be `maxZoom - 1` since retinaMode
  /// just simulates retina display by playing with `zoomOffset`.
  /// If geoserver supports retina `@2` tiles then it it advised to use them
  /// instead of simulating it (use {r} in the [urlTemplate])
  ///
  /// It is advised to use retinaMode if display supports it, write code like this:
  /// TileLayerOptions(
  ///     retinaMode: true && MediaQuery.of(context).devicePixelRatio > 1.0,
  /// ),
  final bool retinaMode;

  /// This callback will be execute if some errors by getting tile
  final ErrorTileCallBack errorTileCallback;

  TileLayerOptions({
    Key key,
    this.urlTemplate,
    double tileSize = 256.0,
    double minZoom = 0.0,
    double maxZoom = 18.0,
    this.minNativeZoom,
    this.maxNativeZoom,
    this.zoomReverse = false,
    double zoomOffset = 0.0,
    this.additionalOptions = const <String, String>{},
    this.subdomains = const <String>[],
    this.keepBuffer = 2,
    this.backgroundColor = const Color(0xFFE0E0E0),
    this.placeholderImage,
    this.errorImage,
    this.tileProvider = const CachedNetworkTileProvider(),
    this.tms = false,
    // ignore: avoid_init_to_null
    this.wmsOptions = null,
    this.opacity = 1.0,
    // Tiles will not update more than once every `updateInterval` milliseconds
    // (default 200) when panning.
    // It can be 0 (but it will calculating for loading tiles every frame when panning / zooming, flutter is fast)
    // This can save some fps and even bandwidth
    // (ie. when fast panning / animating between long distances in short time)
    int updateInterval = 200,
    // Tiles fade in duration in milliseconds (default 100),
    // it can 0 to avoid fade in
    int tileFadeInDuration = 100,
    this.tileFadeInStart = 0.0,
    this.tileFadeInStartWhenOverride = 0.0,
    this.overrideTilesWhenUrlChanges = false,
    this.retinaMode = false,
    this.errorTileCallback,
    rebuild,
  })  : updateInterval =
>>>>>>> 3577fb28
            updateInterval <= 0 ? null : Duration(milliseconds: updateInterval),
        tileFadeInDuration = tileFadeInDuration <= 0
            ? null
            : Duration(milliseconds: tileFadeInDuration),
        assert(tileFadeInStart >= 0.0 && tileFadeInStart <= 1.0),
        assert(tileFadeInStartWhenOverride >= 0.0 &&
            tileFadeInStartWhenOverride <= 1.0),
        maxZoom =
            wmsOptions == null && retinaMode && maxZoom > 0.0 && !zoomReverse
                ? maxZoom - 1.0
                : maxZoom,
        minZoom =
            wmsOptions == null && retinaMode && maxZoom > 0.0 && zoomReverse
                ? math.max(minZoom + 1.0, 0.0)
                : minZoom,
        zoomOffset = wmsOptions == null && retinaMode && maxZoom > 0.0
            ? (zoomReverse ? zoomOffset - 1.0 : zoomOffset + 1.0)
            : zoomOffset,
        tileSize = wmsOptions == null && retinaMode && maxZoom > 0.0
            ? (tileSize / 2.0).floorToDouble()
            : tileSize,
        super(key: key, rebuild: rebuild);
}

class WMSTileLayerOptions {
  final service = 'WMS';
  final request = 'GetMap';

  /// url of WMS service.
  /// Ex.: 'http://ows.mundialis.de/services/service?'
  final String baseUrl;

  /// list of WMS layers to show
  final List<String> layers;

  /// list of WMS styles
  final List<String> styles;

  /// WMS image format (use 'image/png' for layers with transparency)
  final String format;

  /// Version of the WMS service to use
  final String version;

  /// tile transperency flag
  final bool transparent;

  // TODO find a way to implicit pass of current map [Crs]
  final Crs crs;

  /// other request parameters
  final Map<String, String> otherParameters;

  String _encodedBaseUrl;

  double _versionNumber;

  WMSTileLayerOptions({
    @required this.baseUrl,
    this.layers = const [],
    this.styles = const [],
    this.format = 'image/png',
    this.version = '1.1.1',
    this.transparent = true,
    this.crs = const Epsg3857(),
    this.otherParameters = const {},
  }) {
    _versionNumber = double.tryParse(version.split('.').take(2).join('.')) ?? 0;
    _encodedBaseUrl = _buildEncodedBaseUrl();
  }

  String _buildEncodedBaseUrl() {
    final projectionKey = _versionNumber >= 1.3 ? 'crs' : 'srs';
    final buffer = StringBuffer(baseUrl)
      ..write('&service=$service')
      ..write('&request=$request')
      ..write('&layers=${layers.map(Uri.encodeComponent).join(',')}')
      ..write('&styles=${styles.map(Uri.encodeComponent).join(',')}')
      ..write('&format=${Uri.encodeComponent(format)}')
      ..write('&$projectionKey=${Uri.encodeComponent(crs.code)}')
      ..write('&version=${Uri.encodeComponent(version)}')
      ..write('&transparent=$transparent');
    otherParameters
        .forEach((k, v) => buffer.write('&$k=${Uri.encodeComponent(v)}'));
    return buffer.toString();
  }

  String getUrl(Coords coords, int tileSize, bool retinaMode) {
    final tileSizePoint = CustomPoint(tileSize, tileSize);
    final nvPoint = coords.scaleBy(tileSizePoint);
    final sePoint = nvPoint + tileSizePoint;
    final nvCoords = crs.pointToLatLng(nvPoint, coords.z);
    final seCoords = crs.pointToLatLng(sePoint, coords.z);
    final nv = crs.projection.project(nvCoords);
    final se = crs.projection.project(seCoords);
    final bounds = Bounds(nv, se);
    final bbox = (_versionNumber >= 1.3 && crs is Epsg4326)
        ? [bounds.min.y, bounds.min.x, bounds.max.y, bounds.max.x]
        : [bounds.min.x, bounds.min.y, bounds.max.x, bounds.max.y];

    final buffer = StringBuffer(_encodedBaseUrl);
    buffer.write('&width=${retinaMode ? tileSize * 2 : tileSize}');
    buffer.write('&height=${retinaMode ? tileSize * 2 : tileSize}');
    buffer.write('&bbox=${bbox.join(',')}');
    return buffer.toString();
  }
}

class TileLayerWidget extends StatefulWidget {
  final TileLayerOptions options;

  TileLayerWidget({@required this.options}) : super(key: options.key);

  @override
  State<StatefulWidget> createState() => _TileLayerWidgetState();
}

class _TileLayerWidgetState extends State<TileLayerWidget> {
  @override
  Widget build(BuildContext context) {
    final mapState = MapState.of(context);

    return TileLayer(
      mapState: mapState,
      stream: mapState.onMoved,
      options: widget.options,
    );
  }
}

class TileLayer extends StatefulWidget {
  final TileLayerOptions options;
  final MapState mapState;
  final Stream<Null> stream;

  TileLayer({
    this.options,
    this.mapState,
    this.stream,
  }) : super(key: options.key);

  @override
  State<StatefulWidget> createState() {
    return _TileLayerState();
  }
}

class _TileLayerState extends State<TileLayer> with TickerProviderStateMixin {
  MapState get map => widget.mapState;

  TileLayerOptions get options => widget.options;
  Bounds _globalTileRange;
  Tuple2<double, double> _wrapX;
  Tuple2<double, double> _wrapY;
  double _tileZoom;
  //ignore: unused_field
  Level _level;
  StreamSubscription _moveSub;
  StreamController<LatLng> _throttleUpdate;
  CustomPoint _tileSize;

  final Map<String, Tile> _tiles = {};
  final Map<double, Level> _levels = {};

  @override
  void initState() {
    super.initState();
    _tileSize = CustomPoint(options.tileSize, options.tileSize);
    _resetView();
    _update(null);
    _moveSub = widget.stream.listen((_) => _handleMove());

    _initThrottleUpdate();
  }

  @override
  void didUpdateWidget(TileLayer oldWidget) {
    super.didUpdateWidget(oldWidget);
    var reloadTiles = false;

    if (oldWidget.options.tileSize != options.tileSize) {
      _tileSize = CustomPoint(options.tileSize, options.tileSize);
      reloadTiles = true;
    }

    if (oldWidget.options.retinaMode != options.retinaMode) {
      reloadTiles = true;
    }

    if (oldWidget.options.updateInterval != options.updateInterval) {
      _throttleUpdate?.close();
      _initThrottleUpdate();
    }

    if (!reloadTiles) {
      final oldUrl = oldWidget.options.wmsOptions?._encodedBaseUrl ??
          oldWidget.options.urlTemplate;
      final newUrl = options.wmsOptions?._encodedBaseUrl ?? options.urlTemplate;
      if (oldUrl != newUrl) {
        if (options.overrideTilesWhenUrlChanges) {
          for (var tile in _tiles.values) {
            tile.imageProvider = options.tileProvider
                .getImage(_wrapCoords(tile.coords), options);
            tile.loadTileImage();
          }
        } else {
          reloadTiles = true;
        }
      }
    }

    if (reloadTiles) {
      _removeAllTiles();
      _resetView();
      _update(null);
    }
  }

  void _initThrottleUpdate() {
    if (options.updateInterval == null) {
      _throttleUpdate = null;
    } else {
      _throttleUpdate = StreamController<LatLng>(sync: true);
      _throttleUpdate.stream.transform(
        util.throttleStreamTransformerWithTrailingCall<LatLng>(
          options.updateInterval,
        ),
      )..listen(_update);
    }
  }

  @override
  void dispose() {
    _removeAllTiles();
    _moveSub?.cancel();
    options.tileProvider.dispose();
    _throttleUpdate?.close();

    super.dispose();
  }

  @override
  Widget build(BuildContext context) {
    var tilesToRender = _tiles.values.toList()..sort();

    var tileWidgets = <Widget>[
      for (var tile in tilesToRender) _createTileWidget(tile)
    ];

    Widget content = Container(
      color: options.backgroundColor,
      child: Stack(
        children: tileWidgets,
      ),
    );
    if (options.colorFilter != null) {
      content = ColorFiltered(colorFilter: options.colorFilter, child: content);
    }

    return Opacity(
      opacity: options.opacity,
      child: content,
    );
  }

  Widget _createTileWidget(Tile tile) {
    var tilePos = tile.tilePos;
    var level = tile.level;
    var tileSize = getTileSize();
    var pos = (tilePos).multiplyBy(level.scale) + level.translatePoint;
    var width = tileSize.x * level.scale;
    var height = tileSize.y * level.scale;

    final Widget content = AnimatedTile(
      tile: tile,
      errorImage: options.errorImage,
    );

    return Positioned(
      key: ValueKey(tile.coordsKey),
      left: pos.x.toDouble(),
      top: pos.y.toDouble(),
      width: width.toDouble(),
      height: height.toDouble(),
      child: content,
    );
  }

  void _abortLoading() {
    var toRemove = <String>[];
    for (var entry in _tiles.entries) {
      var tile = entry.value;

      if (tile.coords.z != _tileZoom) {
        if (tile.loaded == null) {
          toRemove.add(entry.key);
        }
      }
    }

    for (var key in toRemove) {
      var tile = _tiles[key];

      tile.tileReady = null;
      tile.dispose();
      _tiles.remove(key);
    }
  }

  CustomPoint getTileSize() {
    return _tileSize;
  }

  bool _hasLevelChildren(double lvl) {
    for (var tile in _tiles.values) {
      if (tile.coords.z == lvl) {
        return true;
      }
    }

    return false;
  }

  Level _updateLevels() {
    var zoom = _tileZoom;
    var maxZoom = options.maxZoom;

    if (zoom == null) return null;

    var toRemove = <double>[];
    for (var entry in _levels.entries) {
      var z = entry.key;
      var lvl = entry.value;

      if (z == zoom || _hasLevelChildren(z)) {
        lvl.zIndex = maxZoom - (zoom - z).abs();
      } else {
        toRemove.add(z);
      }
    }

    for (var z in toRemove) {
      _removeTilesAtZoom(z);
      _levels.remove(z);
    }

    var level = _levels[zoom];
    var map = this.map;

    if (level == null) {
      level = _levels[zoom] = Level();
      level.zIndex = maxZoom;
      level.origin = map.project(map.unproject(map.getPixelOrigin()), zoom) ??
          CustomPoint(0.0, 0.0);
      level.zoom = zoom;

      _setZoomTransform(level, map.center, map.zoom);
    }

    return _level = level;
  }

  void _pruneTiles() {
    if (map == null) {
      return;
    }

    var zoom = _tileZoom;
    if (zoom == null) {
      _removeAllTiles();
      return;
    }

    for (var entry in _tiles.entries) {
      var tile = entry.value;
      tile.retain = tile.current;
    }

    for (var entry in _tiles.entries) {
      var tile = entry.value;

      if (tile.current && !tile.active) {
        var coords = tile.coords;
        if (!_retainParent(coords.x, coords.y, coords.z, coords.z - 5)) {
          _retainChildren(coords.x, coords.y, coords.z, coords.z + 2);
        }
      }
    }

    var toRemove = <String>[];
    for (var entry in _tiles.entries) {
      var tile = entry.value;

      if (!tile.retain) {
        toRemove.add(entry.key);
      }
    }

    for (var key in toRemove) {
      _removeTile(key);
    }
  }

  void _removeTilesAtZoom(double zoom) {
    var toRemove = <String>[];
    for (var entry in _tiles.entries) {
      if (entry.value.coords.z != zoom) {
        continue;
      }
      toRemove.add(entry.key);
    }

    for (var key in toRemove) {
      _removeTile(key);
    }
  }

  void _removeAllTiles() {
    var toRemove = Map<String, Tile>.from(_tiles);

    for (var key in toRemove.keys) {
      _removeTile(key);
    }
  }

  bool _retainParent(double x, double y, double z, double minZoom) {
    var x2 = (x / 2).floorToDouble();
    var y2 = (y / 2).floorToDouble();
    var z2 = z - 1;
    var coords2 = Coords(x2, y2);
    coords2.z = z2;

    var key = _tileCoordsToKey(coords2);

    var tile = _tiles[key];
    if (tile != null) {
      if (tile.active) {
        tile.retain = true;
        return true;
      } else if (tile.loaded != null) {
        tile.retain = true;
      }
    }

    if (z2 > minZoom) {
      return _retainParent(x2, y2, z2, minZoom);
    }

    return false;
  }

  void _retainChildren(double x, double y, double z, double maxZoom) {
    for (var i = 2 * x; i < 2 * x + 2; i++) {
      for (var j = 2 * y; j < 2 * y + 2; j++) {
        var coords = Coords(i, j);
        coords.z = z + 1;

        var key = _tileCoordsToKey(coords);

        var tile = _tiles[key];
        if (tile != null) {
          if (tile.active) {
            tile.retain = true;
            continue;
          } else if (tile.loaded != null) {
            tile.retain = true;
          }
        }

        if (z + 1 < maxZoom) {
          _retainChildren(i, j, z + 1, maxZoom);
        }
      }
    }
  }

  void _resetView() {
    _setView(map.center, map.zoom);
  }

  double _clampZoom(double zoom) {
    if (null != options.minNativeZoom && zoom < options.minNativeZoom) {
      return options.minNativeZoom;
    }

    if (null != options.maxNativeZoom && options.maxNativeZoom < zoom) {
      return options.maxNativeZoom;
    }

    return zoom;
  }

  void _setView(LatLng center, double zoom) {
    var tileZoom = _clampZoom(zoom.roundToDouble());
    if ((options.maxZoom != null && tileZoom > options.maxZoom) ||
        (options.minZoom != null && tileZoom < options.minZoom)) {
      tileZoom = null;
    }

    _tileZoom = tileZoom;

    _abortLoading();

    _updateLevels();
    _resetGrid();

    if (_tileZoom != null) {
      _update(center);
    }

    _pruneTiles();
  }

  void _setZoomTransforms(LatLng center, double zoom) {
    for (var i in _levels.keys) {
      _setZoomTransform(_levels[i], center, zoom);
    }
  }

  void _setZoomTransform(Level level, LatLng center, double zoom) {
    var scale = map.getZoomScale(zoom, level.zoom);
    var pixelOrigin = map.getNewPixelOrigin(center, zoom).round();
    if (level.origin == null) {
      return;
    }
    var translate = level.origin.multiplyBy(scale) - pixelOrigin;
    level.translatePoint = translate;
    level.scale = scale;
  }

  void _resetGrid() {
    var map = this.map;
    var crs = map.options.crs;
    var tileSize = getTileSize();
    var tileZoom = _tileZoom;

    var bounds = map.getPixelWorldBounds(_tileZoom);
    if (bounds != null) {
      _globalTileRange = _pxBoundsToTileRange(bounds);
    }

    // wrapping
    _wrapX = crs.wrapLng;
    if (_wrapX != null) {
      var first =
          (map.project(LatLng(0.0, crs.wrapLng.item1), tileZoom).x / tileSize.x)
              .floorToDouble();
      var second =
          (map.project(LatLng(0.0, crs.wrapLng.item2), tileZoom).x / tileSize.y)
              .ceilToDouble();
      _wrapX = Tuple2(first, second);
    }

    _wrapY = crs.wrapLat;
    if (_wrapY != null) {
      var first =
          (map.project(LatLng(crs.wrapLat.item1, 0.0), tileZoom).y / tileSize.x)
              .floorToDouble();
      var second =
          (map.project(LatLng(crs.wrapLat.item2, 0.0), tileZoom).y / tileSize.y)
              .ceilToDouble();
      _wrapY = Tuple2(first, second);
    }
  }

  void _handleMove() {
    var tileZoom = _clampZoom(map.zoom.roundToDouble());

    if (_tileZoom == null) {
      // if there is no _tileZoom available it means we are out within zoom level
      // we will restore fully via _setView call if we are back on trail
      if ((options.maxZoom != null && tileZoom <= options.maxZoom) &&
          (options.minZoom != null && tileZoom >= options.minZoom)) {
        _tileZoom = tileZoom;
        setState(() {
          _setView(map.center, tileZoom);

          _setZoomTransforms(map.center, map.zoom);
        });
      }
    } else {
      setState(() {
        if ((tileZoom - _tileZoom).abs() >= 1) {
          // It was a zoom lvl change
          _setView(map.center, tileZoom);

          _setZoomTransforms(map.center, map.zoom);
        } else {
          if (null == _throttleUpdate) {
            _update(null);
          } else {
            _throttleUpdate.add(null);
          }

          _setZoomTransforms(map.center, map.zoom);
        }
      });
    }
  }

  Bounds _getTiledPixelBounds(LatLng center) {
    var scale = map.getZoomScale(map.zoom, _tileZoom);
    var pixelCenter = map.project(center, _tileZoom).floor();
    var halfSize = map.size / (scale * 2);

    return Bounds(pixelCenter - halfSize, pixelCenter + halfSize);
  }

  // Private method to load tiles in the grid's active zoom level according to map bounds
  void _update(LatLng center) {
    if (map == null || _tileZoom == null) {
      return;
    }

    var zoom = _clampZoom(map.zoom);
    center ??= map.center;

    var pixelBounds = _getTiledPixelBounds(center);
    var tileRange = _pxBoundsToTileRange(pixelBounds);
    var tileCenter = tileRange.getCenter();
    var queue = <Coords<num>>[];
    var margin = options.keepBuffer;
    var noPruneRange = Bounds(
      tileRange.bottomLeft - CustomPoint(margin, -margin),
      tileRange.topRight + CustomPoint(margin, -margin),
    );

    for (var entry in _tiles.entries) {
      var tile = entry.value;
      var c = tile.coords;

      if (tile.current == true &&
          (c.z != _tileZoom || !noPruneRange.contains(CustomPoint(c.x, c.y)))) {
        tile.current = false;
      }
    }

    // _update just loads more tiles. If the tile zoom level differs too much
    // from the map's, let _setView reset levels and prune old tiles.
    if ((zoom - _tileZoom).abs() > 1) {
      _setView(center, zoom);
      return;
    }

    // create a queue of coordinates to load tiles from
    for (var j = tileRange.min.y; j <= tileRange.max.y; j++) {
      for (var i = tileRange.min.x; i <= tileRange.max.x; i++) {
        var coords = Coords(i.toDouble(), j.toDouble());
        coords.z = _tileZoom;

        if (!_isValidTile(coords)) {
          continue;
        }

        var tile = _tiles[_tileCoordsToKey(coords)];
        if (tile != null) {
          tile.current = true;
        } else {
          queue.add(coords);
        }
      }
    }

    // sort tile queue to load tiles in order of their distance to center
    queue.sort((a, b) =>
        (a.distanceTo(tileCenter) - b.distanceTo(tileCenter)).toInt());

    for (var i = 0; i < queue.length; i++) {
      _addTile(queue[i]);
    }
  }

  bool _isValidTile(Coords coords) {
    var crs = map.options.crs;

    if (!crs.infinite) {
      // don't load tile if it's out of bounds and not wrapped
      var bounds = _globalTileRange;
      if ((crs.wrapLng == null &&
              (coords.x < bounds.min.x || coords.x > bounds.max.x)) ||
          (crs.wrapLat == null &&
              (coords.y < bounds.min.y || coords.y > bounds.max.y))) {
        return false;
      }
    }

    return true;
  }

  String _tileCoordsToKey(Coords coords) {
    return '${coords.x}:${coords.y}:${coords.z}';
  }

  //ignore: unused_element
  Coords _keyToTileCoords(String key) {
    var k = key.split(':');
    var coords = Coords(double.parse(k[0]), double.parse(k[1]));
    coords.z = double.parse(k[2]);

    return coords;
  }

  void _removeTile(String key) {
    var tile = _tiles[key];
    if (tile == null) {
      return;
    }

    tile.dispose();
    _tiles.remove(key);
  }

  void _addTile(Coords<double> coords) {
    var tileCoordsToKey = _tileCoordsToKey(coords);
    var tile = _tiles[tileCoordsToKey] = Tile(
      coords: coords,
      coordsKey: tileCoordsToKey,
      tilePos: _getTilePos(coords),
      current: true,
      level: _levels[coords.z],
      imageProvider:
          options.tileProvider.getImage(_wrapCoords(coords), options),
      tileReady: _tileReady,
    );

    tile.loadTileImage();
  }

  void _tileReady(Coords<double> coords, dynamic error, Tile tile) {
    if (null != error) {
      print(error);

      tile.loadError = true;

      if (options.errorTileCallback != null) {
        options.errorTileCallback(tile, error);
      }
    } else {
      tile.loadError = false;
    }

    var key = _tileCoordsToKey(coords);
    tile = _tiles[key];
    if (null == tile) {
      return;
    }

    var fadeInStart = tile.loaded == null
        ? options.tileFadeInStart
        : options.tileFadeInStartWhenOverride;
    tile.loaded = DateTime.now();
    if (options.tileFadeInDuration == null ||
        fadeInStart == 1.0 ||
        (tile.loadError && null == options.errorImage)) {
      tile.active = true;
    } else {
      tile.startFadeInAnimation(
        options.tileFadeInDuration,
        this,
        from: fadeInStart,
      );
    }

    if (mounted) {
      setState(() {});
    }

    if (_noTilesToLoad()) {
      // Wait a bit more than tileFadeInDuration (the duration of the tile fade-in)
      // to trigger a pruning.
      Future.delayed(
        options.tileFadeInDuration != null
            ? options.tileFadeInDuration + const Duration(milliseconds: 50)
            : const Duration(milliseconds: 50),
        () {
          if (mounted) {
            setState(_pruneTiles);
          }
        },
      );
    }
  }

  CustomPoint _getTilePos(Coords coords) {
    var level = _levels[coords.z];
    return coords.scaleBy(getTileSize()) - level.origin;
  }

  Coords _wrapCoords(Coords coords) {
    var newCoords = Coords(
      _wrapX != null
          ? util.wrapNum(coords.x.toDouble(), _wrapX)
          : coords.x.toDouble(),
      _wrapY != null
          ? util.wrapNum(coords.y.toDouble(), _wrapY)
          : coords.y.toDouble(),
    );
    newCoords.z = coords.z.toDouble();
    return newCoords;
  }

  Bounds _pxBoundsToTileRange(Bounds bounds) {
    var tileSize = getTileSize();
    return Bounds(
      bounds.min.unscaleBy(tileSize).floor(),
      bounds.max.unscaleBy(tileSize).ceil() - const CustomPoint(1, 1),
    );
  }

  bool _noTilesToLoad() {
    for (var entry in _tiles.entries) {
      if (entry.value.loaded == null) {
        return false;
      }
    }
    return true;
  }
}

typedef TileReady = void Function(
    Coords<double> coords, dynamic error, Tile tile);

class Tile implements Comparable<Tile> {
  final String coordsKey;
  final Coords<double> coords;
  final CustomPoint<num> tilePos;
  ImageProvider imageProvider;
  final Level level;

  bool current;
  bool retain;
  bool active;
  bool loadError;
  DateTime loaded;

  AnimationController animationController;

  double get opacity => animationController == null
      ? (active ? 1.0 : 0.0)
      : animationController.value;

  // callback when tile is ready / error occurred
  // it maybe be null forinstance when download aborted
  TileReady tileReady;
  ImageInfo imageInfo;
  ImageStream _imageStream;
  ImageStreamListener _listener;

  Tile({
    this.coordsKey,
    this.coords,
    this.tilePos,
    this.imageProvider,
    this.tileReady,
    this.level,
    this.current = false,
    this.active = false,
    this.retain = false,
    this.loadError = false,
  });

  void loadTileImage() {
    try {
      final oldImageStream = _imageStream;
      _imageStream = imageProvider.resolve(ImageConfiguration());

      if (_imageStream.key != oldImageStream?.key) {
        oldImageStream?.removeListener(_listener);

        _listener = ImageStreamListener(_tileOnLoad, onError: _tileOnError);
        _imageStream.addListener(_listener);
      }
    } catch (e, s) {
      // make sure all exception is handled - #444 / #536
      _tileOnError(e, s);
    }
  }

  // call this before GC!
  void dispose([bool evict = false]) {
    if (evict && imageProvider != null) {
      imageProvider
          .evict()
          .then((bool succ) => print('evict tile: $coords -> $succ'))
          .catchError((error) => print('evict tile: $coords -> $error'));
    }

    animationController?.removeStatusListener(_onAnimateEnd);
    animationController?.dispose();
    _imageStream?.removeListener(_listener);
  }

  void startFadeInAnimation(Duration duration, TickerProvider vsync,
      {double from}) {
    animationController?.removeStatusListener(_onAnimateEnd);

    animationController = AnimationController(duration: duration, vsync: vsync)
      ..addStatusListener(_onAnimateEnd);

    animationController.forward(from: from);
  }

  void _onAnimateEnd(AnimationStatus status) {
    if (status == AnimationStatus.completed) {
      active = true;
    }
  }

  void _tileOnLoad(ImageInfo imageInfo, bool synchronousCall) {
    if (null != tileReady) {
      this.imageInfo = imageInfo;
      tileReady(coords, null, this);
    }
  }

  void _tileOnError(dynamic exception, StackTrace stackTrace) {
    if (null != tileReady) {
      tileReady(
          coords, exception ?? 'Unknown exception during loadTileImage', this);
    }
  }

  @override
  int compareTo(Tile other) {
    var zIndexA = level.zIndex;
    var zIndexB = other.level.zIndex;

    if (zIndexA == zIndexB) {
      return 0;
    } else {
      return zIndexB.compareTo(zIndexA);
    }
  }

  @override
  int get hashCode => coords.hashCode;

  @override
  bool operator ==(other) {
    return other is Tile && coords == other.coords;
  }
}

class AnimatedTile extends StatefulWidget {
  final Tile tile;
  final ImageProvider errorImage;

  AnimatedTile({Key key, @required this.tile, this.errorImage})
      : assert(null != tile),
        super(key: key);

  @override
  _AnimatedTileState createState() => _AnimatedTileState();
}

class _AnimatedTileState extends State<AnimatedTile> {
  bool listenerAttached = false;

  @override
  Widget build(BuildContext context) {
    return Opacity(
      opacity: widget.tile.opacity,
      child: (widget.tile.loadError && widget.errorImage != null)
          ? Image(
              image: widget.errorImage,
              fit: BoxFit.fill,
            )
          : RawImage(
              image: widget.tile.imageInfo?.image,
              fit: BoxFit.fill,
            ),
    );
  }

  @override
  void initState() {
    super.initState();

    if (null != widget.tile.animationController) {
      widget.tile.animationController.addListener(_handleChange);
      listenerAttached = true;
    }
  }

  @override
  void dispose() {
    if (listenerAttached) {
      widget.tile.animationController?.removeListener(_handleChange);
    }

    super.dispose();
  }

  @override
  void didUpdateWidget(AnimatedTile oldWidget) {
    super.didUpdateWidget(oldWidget);

    if (!listenerAttached && null != widget.tile.animationController) {
      widget.tile.animationController.addListener(_handleChange);
      listenerAttached = true;
    }
  }

  void _handleChange() {
    if (mounted) {
      setState(() {});
    }
  }
}

class Level {
  double zIndex;
  CustomPoint origin;
  double zoom;
  CustomPoint translatePoint;
  double scale;
}

class Coords<T extends num> extends CustomPoint<T> {
  T z;

  Coords(T x, T y) : super(x, y);

  @override
  String toString() => 'Coords($x, $y, $z)';

  @override
  bool operator ==(dynamic other) {
    if (other is Coords) {
      return x == other.x && y == other.y && z == other.z;
    }
    return false;
  }

  @override
  int get hashCode => hashValues(x.hashCode, y.hashCode, z.hashCode);
}<|MERGE_RESOLUTION|>--- conflicted
+++ resolved
@@ -90,15 +90,7 @@
   /// Color shown behind the tiles.
   final Color backgroundColor;
 
-<<<<<<< HEAD
-  /// ColorFilter for the tiles to implement grayscale or similar effects.
-  /// https://api.flutter.dev/flutter/dart-ui/ColorFilter/ColorFilter.matrix.html
-  final ColorFilter colorFilter;
-
-  ///Opacity of the rendered tile
-=======
   /// Opacity of the rendered tile
->>>>>>> 3577fb28
   final double opacity;
 
   /// Provider to load the tiles. The default is CachedNetworkTileProvider,
@@ -167,40 +159,6 @@
   /// it can be null to avoid fade in
   final Duration tileFadeInDuration;
 
-<<<<<<< HEAD
-  TileLayerOptions(
-      {this.urlTemplate,
-      this.tileSize = 256.0,
-      this.minZoom = 0.0,
-      this.maxZoom = 18.0,
-      this.minNativeZoom,
-      this.maxNativeZoom,
-      this.zoomReverse = false,
-      this.zoomOffset = 0.0,
-      this.additionalOptions = const <String, String>{},
-      this.subdomains = const <String>[],
-      this.keepBuffer = 2,
-      this.backgroundColor = const Color(0xFFE0E0E0),
-      this.placeholderImage,
-      this.errorImage,
-      this.tileProvider = const CachedNetworkTileProvider(),
-      this.tms = false,
-      // ignore: avoid_init_to_null
-      this.wmsOptions = null,
-      this.colorFilter = null,
-      this.opacity = 1.0,
-      // Tiles will not update more than once every `updateInterval` milliseconds
-      // (default 200) when panning.
-      // It can be 0 (but it will calculating for loading tiles every frame when panning / zooming, flutter is fast)
-      // This can save some fps and even bandwidth
-      // (ie. when fast panning / animating between long distances in short time)
-      int updateInterval = 200,
-      // Tiles fade in duration in milliseconds (default 100),
-      // it can 0 to avoid fade in
-      int tileFadeInDuration = 100,
-      rebuild})
-      : updateInterval =
-=======
   /// Opacity start value when Tile starts fade in (0.0 - 1.0)
   /// Takes effect if `tileFadeInDuration` is not null
   final double tileFadeInStart;
@@ -268,7 +226,6 @@
     this.errorTileCallback,
     rebuild,
   })  : updateInterval =
->>>>>>> 3577fb28
             updateInterval <= 0 ? null : Duration(milliseconds: updateInterval),
         tileFadeInDuration = tileFadeInDuration <= 0
             ? null
@@ -518,19 +475,14 @@
       for (var tile in tilesToRender) _createTileWidget(tile)
     ];
 
-    Widget content = Container(
-      color: options.backgroundColor,
-      child: Stack(
-        children: tileWidgets,
-      ),
-    );
-    if (options.colorFilter != null) {
-      content = ColorFiltered(colorFilter: options.colorFilter, child: content);
-    }
-
     return Opacity(
       opacity: options.opacity,
-      child: content,
+      child: Container(
+        color: options.backgroundColor,
+        child: Stack(
+          children: tileWidgets,
+        ),
+      ),
     );
   }
 
@@ -1105,7 +1057,6 @@
   DateTime loaded;
 
   AnimationController animationController;
-
   double get opacity => animationController == null
       ? (active ? 1.0 : 0.0)
       : animationController.value;
